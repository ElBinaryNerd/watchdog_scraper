import re
import os
import logging
import asyncio
<<<<<<< HEAD
import aiodns
import time
=======
>>>>>>> 825fc674
import warnings
import dns.resolver
from async_timeout import timeout
from urllib.parse import urlparse
from playwright.async_api import Route, Request
from playwright._impl._errors import TargetClosedError
from playwright.async_api import (
    async_playwright,
    TimeoutError as PlaywrightTimeoutError
)
from dotenv import load_dotenv

# Load environment variables from .env file
load_dotenv()

# Set up logging configuration
LOG_FILE_PATH = "./logs/service.log"
LOG_TO_FILE = False  # Deactivate writing to file by default

# Ensure log directory exists
log_dir = os.path.dirname(LOG_FILE_PATH)
if not os.path.exists(log_dir):
    os.makedirs(log_dir)

# Configure logging
handlers = [logging.StreamHandler()]  # Default to only stream handler

if LOG_TO_FILE:  # Only add file handler if logging to file is enabled
    handlers.append(logging.FileHandler(LOG_FILE_PATH))

logging.basicConfig(
    level=logging.INFO,
    format='%(asctime)s - %(name)s - %(levelname)s - %(message)s',
    handlers=handlers
)

logger = logging.getLogger("ScraperService")

# Set Coinbase Wallet Browser User-Agent (Example based on known data)
IPHONE_FIREFOX_AGENT = (
    "Mozilla/5.0 (iPhone; CPU iPhone OS 14_7 like Mac OS X) AppleWebKit/605.1.15 "
    "(KHTML, like Gecko) FxiOS/131.0 Mobile/15E148 Safari/605.1.15"
)

# Set to track already requested URLs
loaded_resources = set()
import async_timeout

<<<<<<< HEAD
async def dns_resolve_async(domain, timeout_duration=3):
    """
    Asynchronously resolves a domain name to check if it is reachable.
    """
    resolver = aiodns.DNSResolver()

    async with async_timeout.timeout(timeout_duration):
        result = await resolver.gethostbyname(domain, socket.AF_INET)
        if result and result.addresses:
            return result.addresses[0]
        return None  # Retornar None si no se encuentran direcciones IP
    
=======
import socket

def dns_resolve(domain, timeout_duration=1):
    resolver = dns.resolver.Resolver()
    resolver.lifetime = timeout_duration
    try:
        result = resolver.resolve(domain, 'A')
        ips = [ip.address for ip in result]
    except (dns.resolver.NXDOMAIN, dns.resolver.NoAnswer, dns.resolver.Timeout):
        ips = None
    return ips


>>>>>>> 825fc674
def is_redirected_to_different_domain(initial_url, final_url):
    """
    Compare domains to check if redirected to a different domain.
    """
    initial_domain = urlparse(initial_url).netloc
    final_domain = urlparse(final_url).netloc
    return final_domain if initial_domain != final_domain else False


def detect_obfuscation(js_code, threshold=5, density_threshold=0.05):
    """
    Detect obfuscation by analyzing the density of hexadecimal patterns.
    """
    hex_pattern = r'0x[0-9a-fA-F]+'
    hex_matches = re.findall(hex_pattern, js_code)
    hex_count = len(hex_matches)
    code_length = len(js_code)
    density = hex_count / code_length if code_length > 0 else 0
    return hex_count > threshold and density > density_threshold


async def scrape_website_async(
        url, max_wait_time=14000, check_interval=400,
        no_change_limit=3, change_limit=5):
    if not url.startswith("http"):
        url = "https://" + url

    redirect_domain = False
    has_obfuscation = False
    js_filepaths = []
    parsed_url = urlparse(url)
    domain = parsed_url.netloc
    script_urls = []
    script_contents = []
    script_capture_tasks = []
    html_content = ''
    
    logger.info(f"Checking DNS resolution for {domain}...")
    resolved_ip = None

    try:
        # Intentar resolver el DNS y permitir que falle
        resolved_ip = await dns_resolve_async(domain)
    except asyncio.TimeoutError:
        logger.error(f"DNS resolution for {domain} timed out.")
    except aiodns.error.DNSError as e:
        logger.error(f"DNS resolution failed for {domain} due to DNS error: {e}")
    except Exception as e:
        logger.error(f"Unexpected error during DNS check for {domain}: {e}")

<<<<<<< HEAD

    if resolved_ip is None:
        logger.error(f"DNS resolution failed for {domain}. No IP was resolved.")
        return {
            "domain": domain,  # Asegúrate de que la variable es 'domain'
=======
    resolved_ip = None
    resolved_ip = dns_resolve(domain)
    logger.info(f"DNS result ---> {resolved_ip}")
    if not resolved_ip:
        # Handle DNS resolution errors
        logger.error(f"Error during DNS resolution for {domain}")
        return {
            "domain": domain,
>>>>>>> 825fc674
            "status_code": "DNS Error",
            "ip": None,
            "obfuscation": has_obfuscation,
            "script_paths": str(js_filepaths),
            "redirect_domain": False,
            "html_content": "",
            "error": f"DNS resolution failed for {domain}"
        }

    logger.info(f"DNS result ---> {resolved_ip}")

    page, context, browser = None, None, None

    try:
        async with async_playwright() as playwright:
            logger.info(f"Starting scraping process of {url}...")
            browser = await playwright.chromium.launch(headless=True, args=["--ignore-certificate-errors"])
            logger.info(f"Chromium has been launched...")
            context = await browser.new_context(
                user_agent=IPHONE_FIREFOX_AGENT,
                viewport={"width": 390, "height": 844},
                java_script_enabled=True,
                locale="en-GB",
                timezone_id="America/New_York"
            )
            logger.info(f"Creating new page...")
            page = await context.new_page()
            
            await page.route(
                "**/*",
                lambda route, request: asyncio.create_task(handle_request(route, request, loaded_resources))
            )
<<<<<<< HEAD
            
=======
                        
>>>>>>> 825fc674
            logger.info(f"Adding response task to capture..")
            page.on(
                "response",
                lambda response: script_capture_tasks.append(
                    asyncio.create_task(
                        capture_scripts_async(response, script_urls, script_contents)
                    )
                )
            )
            
<<<<<<< HEAD

=======
>>>>>>> 825fc674
            logger.info(f"Finished setup, opening {url}...")
            await page.goto(url,timeout=max_wait_time)
            logger.info(f"Page goto has finished...")

            html_content = await page.content()

            logger.info(f"First html with length {len(html_content)} content gathered...")

            await page.wait_for_selector("body", timeout=max_wait_time)

            logger.info(f"Body has been awaited...")

            await asyncio.sleep(1)

            final_url = page.url
            redirect_domain = is_redirected_to_different_domain(url, final_url)
            unchanged_iterations, changed_iterations = 0, 0
            previous_content = None

            while True:
                logger.info(f"Entering loop...")
                current_content = await page.content()
                if current_content != previous_content:
                    previous_content = current_content
                    unchanged_iterations = 0
                    changed_iterations += 1
                    if changed_iterations >= change_limit:
                        break
                else:
                    unchanged_iterations += 1
                    changed_iterations = 0
                if unchanged_iterations >= no_change_limit:
                    break
                logger.info(f"unchanged iterations {unchanged_iterations}, changed_iterations {changed_iterations}")
                logger.info(f"Exiting loop...")
                await asyncio.sleep(check_interval / 800.0)

            html_content = current_content or ""
            logger.info(f"Second html with length {len(html_content)} content gathered...")

            try:
                status_code = await page.evaluate("() => document.readyState")
                status_code = "complete" if status_code == "complete" else "loading"
            except asyncio.TimeoutError:
                status_code = "loading"
            except Exception as e:
                logger.error(f"Error during page evaluation: {e}")
                status_code = "error"

            await asyncio.gather(*script_capture_tasks)

            js_filepaths = [urlparse(url).path for url in script_urls]

            for script in script_contents:
                if detect_obfuscation(script):
                    has_obfuscation = True
                    break

    except asyncio.CancelledError:
        logger.error(f"Task was cancelled while processing domain {domain}. Cleaning up.")
        return {
            "domain": url,
            "status_code": "Cancelled",
            "ip": None,
            "obfuscation": False,
            "script_paths": [],
            "redirect_domain": False,
            "html_content": "",
            "error": f"Task was cancelled for {domain}"
        }

    except PlaywrightTimeoutError as timeout_error:
        logger.error(f"Timeout occurred while loading the page {url}: {timeout_error}")
        return {
            "domain": url,
            "status_code": "Timeout",
            "ip": resolved_ip,
            "obfuscation": has_obfuscation,
            "script_paths": str(js_filepaths),
            "redirect_domain": redirect_domain,
            "html_content": html_content or "",
            "error": "Timeout occurred."
        }

    except Exception as e:
        logger.error(f"Error while scraping {url}: {e}")
        return {
            "domain": url,
            "status_code": "Failed",
            "ip": resolved_ip,
            "obfuscation": has_obfuscation,
            "script_paths": str(js_filepaths),
            "redirect_domain": redirect_domain,
            "html_content": html_content or "",
            "error": str(e)
        }

    finally:
        try:
            if context:
                await context.close()
        except Exception as e:
            logger.info(f"Error closing context: {e}")

        if page:
            await page.close()
        if browser:
            await browser.close()

        logger.info(f"Scraping completed for {url}")

    return {
        "domain": url,
        "status_code": status_code,
        "ip": resolved_ip,
        "obfuscation": has_obfuscation,
        "script_paths": str(js_filepaths),
        "redirect_domain": redirect_domain,
        "html_content": html_content or "",
    }

async def capture_scripts_async(response, script_urls, script_contents):
    try:
        if "javascript" in response.headers.get("content-type", "") and response.status == 200:
            try:
                js_code = await response.text()
                script_urls.append(response.url)
                script_contents.append(js_code)
            except Exception as e:
                logger.info(f"Failed to capture script content from {response.url}: {e}")
        elif response.status != 200:
            logger.info(f"Non-200 status for script: {response.url} with status: {response.status}")
    except Exception as e:
        logger.error(f"Error capturing scripts from {response.url}: {e}")

async def handle_request(route: Route, request: Request, loaded_resources):
    try:
        url = request.url

        # If resource was already loaded before, abort it
        if url in loaded_resources:
            logger.info(f"Aborting repeated request to {url}")
            try:
                await route.abort()
            except TargetClosedError:
                logger.info(f"Failed to abort request for {url} because the target was already closed.")
            except Exception as e:
                logger.error(f"Unexpected error while aborting request for {url}: {e}")
        else:
            loaded_resources.add(url)
            try:
                await route.continue_()
            except TargetClosedError:
                logger.info(f"Failed to continue request for {url} because the target was already closed.")
            except Exception as e:
                logger.error(f"Unexpected error while continuing request for {url}: {e}")

    except asyncio.CancelledError:
        # Log and simply exit; do not attempt any route fulfillment or continuation
        logger.debug(f"Request was cancelled: {request.url}")

    except TargetClosedError:
        # Just log the fact that target is already closed
        logger.error(f"Target closed for request: {request.url}")

    except Exception as e:
        # If any general error occurs, log it and do nothing else
        logger.error(f"Error in handling request: {request.url} - {e}")







<|MERGE_RESOLUTION|>--- conflicted
+++ resolved
@@ -2,11 +2,6 @@
 import os
 import logging
 import asyncio
-<<<<<<< HEAD
-import aiodns
-import time
-=======
->>>>>>> 825fc674
 import warnings
 import dns.resolver
 from async_timeout import timeout
@@ -55,20 +50,6 @@
 loaded_resources = set()
 import async_timeout
 
-<<<<<<< HEAD
-async def dns_resolve_async(domain, timeout_duration=3):
-    """
-    Asynchronously resolves a domain name to check if it is reachable.
-    """
-    resolver = aiodns.DNSResolver()
-
-    async with async_timeout.timeout(timeout_duration):
-        result = await resolver.gethostbyname(domain, socket.AF_INET)
-        if result and result.addresses:
-            return result.addresses[0]
-        return None  # Retornar None si no se encuentran direcciones IP
-    
-=======
 import socket
 
 def dns_resolve(domain, timeout_duration=1):
@@ -82,7 +63,6 @@
     return ips
 
 
->>>>>>> 825fc674
 def is_redirected_to_different_domain(initial_url, final_url):
     """
     Compare domains to check if redirected to a different domain.
@@ -119,27 +99,7 @@
     script_contents = []
     script_capture_tasks = []
     html_content = ''
-    
-    logger.info(f"Checking DNS resolution for {domain}...")
-    resolved_ip = None
-
-    try:
-        # Intentar resolver el DNS y permitir que falle
-        resolved_ip = await dns_resolve_async(domain)
-    except asyncio.TimeoutError:
-        logger.error(f"DNS resolution for {domain} timed out.")
-    except aiodns.error.DNSError as e:
-        logger.error(f"DNS resolution failed for {domain} due to DNS error: {e}")
-    except Exception as e:
-        logger.error(f"Unexpected error during DNS check for {domain}: {e}")
-
-<<<<<<< HEAD
-
-    if resolved_ip is None:
-        logger.error(f"DNS resolution failed for {domain}. No IP was resolved.")
-        return {
-            "domain": domain,  # Asegúrate de que la variable es 'domain'
-=======
+
     resolved_ip = None
     resolved_ip = dns_resolve(domain)
     logger.info(f"DNS result ---> {resolved_ip}")
@@ -148,7 +108,6 @@
         logger.error(f"Error during DNS resolution for {domain}")
         return {
             "domain": domain,
->>>>>>> 825fc674
             "status_code": "DNS Error",
             "ip": None,
             "obfuscation": has_obfuscation,
@@ -181,11 +140,7 @@
                 "**/*",
                 lambda route, request: asyncio.create_task(handle_request(route, request, loaded_resources))
             )
-<<<<<<< HEAD
-            
-=======
                         
->>>>>>> 825fc674
             logger.info(f"Adding response task to capture..")
             page.on(
                 "response",
@@ -196,10 +151,6 @@
                 )
             )
             
-<<<<<<< HEAD
-
-=======
->>>>>>> 825fc674
             logger.info(f"Finished setup, opening {url}...")
             await page.goto(url,timeout=max_wait_time)
             logger.info(f"Page goto has finished...")
