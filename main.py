import asyncio
import os
import pulsar
from dotenv import load_dotenv
from app.scraper.scraper_service import scrape_website_async
from app.processing.data_builder import from_scraper_to_parsed_data
import coolname
import sys
import time
from collections import deque
import warnings
import logging

# Load environment variables from .env file
load_dotenv()

# Configure logging
LOG_FILE_PATH = "./logs/service.log"
logging.basicConfig(
    level=logging.DEBUG,
    format='%(asctime)s - %(name)s - %(levelname)s - %(message)s',
    handlers=[
        logging.FileHandler(LOG_FILE_PATH),
        logging.StreamHandler()
    ]
)
logger = logging.getLogger("ScraperService")

# Load Pulsar configurations from .env
PULSAR_IP = os.getenv('PULSAR_IP', 'localhost')
PULSAR_PORT = os.getenv('PULSAR_PORT', '6650')
DOMAIN_TOPIC = os.getenv('DOMAIN_TOPIC', 'domains-to-scrape')
RESULT_TOPIC = os.getenv('RESULT_TOPIC', 'scraped-results')

# Pulsar client setup
PULSAR_URL = f'pulsar://{PULSAR_IP}:{PULSAR_PORT}'

# Load the number of concurrent tasks from .env
concurrent_tasks = int(os.getenv('CONCURRENT_TASKS', '10'))

# Generate or load client name
CLIENT_NAME_FILE = "./client_name.txt"
if os.path.exists(CLIENT_NAME_FILE):
    with open(CLIENT_NAME_FILE, 'r') as file:
        client_name = file.read().strip()
else:
    client_name = "-".join(coolname.generate())
    with open(CLIENT_NAME_FILE, 'w') as file:
        file.write(client_name)

# Deque to store timestamps of processed URLs
processed_urls_timestamps = deque()

# Suppress asyncio warnings about pending tasks being destroyed
warnings.filterwarnings("ignore", category=RuntimeWarning, message="coroutine .* was never awaited")

# Set asyncio logging level to suppress warnings about destroyed tasks
logging.getLogger('asyncio').setLevel(logging.DEBUG)

async def process_scrape_task(domain):
    try:
        
        scrape_start = time.time()
        # Continuar la ejecución
        scraped_data = await scrape_website_async(domain)
        scrape_time = (time.time() - scrape_start) * 1000
        logger.info(f"DNS check finished in {scrape_time:.2f} ms")

        html_content = scraped_data.get("html_content")
        logger.info(f"Final html with length {len(html_content)} content gathered...")

        if not html_content:
            return None

        analyzed_data = await from_scraper_to_parsed_data(scraped_data)
        return analyzed_data
    except Exception as e:
        logger.error(f"Error processing scrape task for domain {domain}: {e}")
        return None

async def consume_and_process():
    logger.info(f"Initializing Pulsar client {PULSAR_URL}, subscription {DOMAIN_TOPIC} and producer {RESULT_TOPIC}...")
    
    # Inicializamos el cliente de Pulsar
    client = pulsar.Client(PULSAR_URL)
    
    # Suscribirse al tópico
    consumer = client.subscribe(
        f"persistent://public/default/{DOMAIN_TOPIC}",
        subscription_name='scrapers-subscription',
        consumer_type=pulsar.ConsumerType.Shared  # Uso del enum para el tipo de consumidor
    )
        
    # Crear el productor para los resultados
    producer = client.create_producer(f"persistent://public/default/{RESULT_TOPIC}")

    # Inicializamos el semáforo con el número máximo de tareas concurrentes
    logger.info(f"Initializing Semaphore with {concurrent_tasks} concurrent tasks...")
    semaphore = asyncio.Semaphore(concurrent_tasks)

    async def process_domain(domain):
<<<<<<< HEAD
        async with semaphore:
            try:
                logger.info(f"Initializing scraping process for {domain}...")
                start_time = time.time()
                result = await process_scrape_task(domain)
                total_time = (time.time() - start_time) * 1000
                logger.info(f"Time consumed for scraping + analysis: {total_time} ms")
                if result:
                    logger.info(f"Sending scraped result to Pulsar...")
                    result['processor'] = client_name
                    producer.send(str(result).encode('utf-8'))
                    # Record the timestamp when the domain is processed
                    processed_urls_timestamps.append(time.time())
            except asyncio.CancelledError:
                pass
            except Exception as e:
                logger.error(f"Error processing domain {domain}: {e}")

    """
=======
        try:
            logger.info(f"Initializing scraping process for {domain}...")
            result = await process_scrape_task(domain)
            if result:
                logger.info(f"Sending scraped result to Pulsar...")
                result['processor'] = client_name
                producer.send(str(result).encode('utf-8'))
                # Registrar la marca de tiempo cuando el dominio ha sido procesado
                processed_urls_timestamps.append(time.time())
        except asyncio.CancelledError:
            pass
        except Exception as e:
            logger.error(f"Error processing domain {domain}: {e}")

>>>>>>> 825fc674
    async def track_scraping_count():
        while True:
            # Calcular el número de URLs procesadas en los últimos 60 segundos
            current_time = time.time()
            while processed_urls_timestamps and (current_time - processed_urls_timestamps[0]) > 60:
                processed_urls_timestamps.popleft()
            logger.info(f"URLs scraped in the last 60 seconds: {len(processed_urls_timestamps)}")
            await asyncio.sleep(60)

    try:
        # Iniciar la tarea para rastrear el número de scraping en segundo plano
        asyncio.create_task(track_scraping_count())

        while True:
            logging.debug("Awaiting for Pulsar messages...")

            # Limitar la recepción de mensajes con el semáforo
            async with semaphore:
                msg = consumer.receive()
                domain = msg.data().decode('utf-8')
                logging.info(f"Received {domain} from broker.")
                
                # Procesar el dominio
                logging.debug(f"URL received and sent for processing: {domain}")
                await asyncio.create_task(process_domain(domain))
                consumer.acknowledge(msg)

    except Exception as e:
        logger.error(f"An error occurred during message consumption: {e}")
    finally:
        # Cancelar todas las tareas pendientes de manera segura
        all_tasks = [task for task in asyncio.all_tasks() if task is not asyncio.current_task()]
        for task in all_tasks:
            task.cancel()
        await asyncio.gather(*all_tasks, return_exceptions=True)

        client.close()


if __name__ == "__main__":
    try:
        logger.info("starting...")
        asyncio.run(consume_and_process())
    except KeyboardInterrupt:
        logger.info("Shutting down gracefully...")
    except Exception as e:
        logger.error(f"An unexpected error occurred: {e}")
        sys.exit(1)<|MERGE_RESOLUTION|>--- conflicted
+++ resolved
@@ -99,27 +99,6 @@
     semaphore = asyncio.Semaphore(concurrent_tasks)
 
     async def process_domain(domain):
-<<<<<<< HEAD
-        async with semaphore:
-            try:
-                logger.info(f"Initializing scraping process for {domain}...")
-                start_time = time.time()
-                result = await process_scrape_task(domain)
-                total_time = (time.time() - start_time) * 1000
-                logger.info(f"Time consumed for scraping + analysis: {total_time} ms")
-                if result:
-                    logger.info(f"Sending scraped result to Pulsar...")
-                    result['processor'] = client_name
-                    producer.send(str(result).encode('utf-8'))
-                    # Record the timestamp when the domain is processed
-                    processed_urls_timestamps.append(time.time())
-            except asyncio.CancelledError:
-                pass
-            except Exception as e:
-                logger.error(f"Error processing domain {domain}: {e}")
-
-    """
-=======
         try:
             logger.info(f"Initializing scraping process for {domain}...")
             result = await process_scrape_task(domain)
@@ -134,7 +113,6 @@
         except Exception as e:
             logger.error(f"Error processing domain {domain}: {e}")
 
->>>>>>> 825fc674
     async def track_scraping_count():
         while True:
             # Calcular el número de URLs procesadas en los últimos 60 segundos
